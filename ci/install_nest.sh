--- conflicted
+++ resolved
@@ -2,11 +2,7 @@
 
 set -e  # stop execution in case of errors
 
-<<<<<<< HEAD
-if [ "$TRAVIS_PYTHON_VERSION" == "3.8" ]; then
-=======
 if [ "$TRAVIS_PYTHON_VERSION" == "3.9" ]; then
->>>>>>> d34d9a54
     echo -e "\n========== Installing NEST ==========\n"
     # Specify which version of NEST to install
     #export NEST_VERSION="master"
@@ -30,26 +26,9 @@
     mkdir -p $HOME/build/$NEST
     pushd $HOME/build/$NEST
     export VENV=`python -c "import sys; print(sys.prefix)"`;
-<<<<<<< HEAD
     export PYLIB_GLOBAL=`find /opt/python/${TRAVIS_PYTHON_VERSION}/lib/ -name "libpython${TRAVIS_PYTHON_VERSION}*.so"`;
     ln -s ${PYLIB_GLOBAL} $VENV/lib/libpython${TRAVIS_PYTHON_VERSION}.so;
-    export PYTHON_INCLUDE_DIR=$VENV/include/python${TRAVIS_PYTHON_VERSION}m
-=======
-
-    echo -e "-- ls /opt/python/3.9/lib"
-    ls -l /opt/python/3.9/lib;
-    echo -e "-- ls $VENV/lib"
-    ls -l $VENV/lib;
-    echo -e "-- ls /opt/python/3.9/include/python3.9"
-    ls /opt/python/3.9/include/python3.9;
-
-    ln -s /opt/python/3.9/lib/libpython3.9.so $VENV/lib/libpython3.9.so;
-    ls -l $VENV/lib/libpython3.9.so
-    #ln -s /opt/python/3.9/include/python3.9 $VENV/include/python3.9;
-    #export PYTHON_INCLUDE_DIR=$VENV/include/python3.9;
-    export PYTHON_INCLUDE_DIR=/opt/python/3.9/include/python3.9
-
->>>>>>> d34d9a54
+    export PYTHON_INCLUDE_DIR=$VENV/include/python${TRAVIS_PYTHON_VERSION}
     cython --version;
     cmake --version;
     cmake -DCMAKE_INSTALL_PREFIX=$VENV \

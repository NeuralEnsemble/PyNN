# encoding: utf-8
"""
nrnpython implementation of the PyNN API.

:copyright: Copyright 2006-2013 by the PyNN team, see AUTHORS.
:license: CeCILL, see LICENSE for details.

"""

import numpy
import logging
from itertools import izip, repeat, chain
from pyNN import common, errors, core
from pyNN.random import RandomDistribution, NativeRNG
from pyNN.space import Space
from . import simulator
from .standardmodels.synapses import StaticSynapse, TsodyksMarkramSynapse

logger = logging.getLogger("PyNN")

_projections = []  # if a Projection is created but not assigned to a variable,
                   # the connections will not exist, so we store a reference here

class Projection(common.Projection):
    __doc__ = common.Projection.__doc__
    _simulator = simulator
    _static_synapse_class = StaticSynapse

    def __init__(self, presynaptic_population, postsynaptic_population,
                 connector, synapse_type=None, source=None, receptor_type=None,
                 space=Space(), label=None):
        __doc__ = common.Projection.__init__.__doc__
        common.Projection.__init__(self, presynaptic_population, postsynaptic_population,
                                   connector, synapse_type, source, receptor_type,
                                   space, label)
        self._connections = dict((index, {}) for index in self.post._mask_local.nonzero()[0])    
        connector.connect(self)
        self._presynaptic_components = dict((index, {}) for index in 
                                            self.pre._mask_local.nonzero()[0])
        if self.synapse_type.has_presynaptic_components:
            self._configure_presynaptic_components()
        _projections.append(self)
        logger.info("--- Projection[%s].__init__() ---" %self.label)

    @property
    def connections(self):
        for x in self._connections.values():
            for y in x.values():
                yield y

    def __getitem__(self, i):
        __doc__ = common.Projection.__getitem__.__doc__
        if isinstance(i, int):
            if i < len(self):
                return self.connections[i]
            else:
                raise IndexError("%d > %d" % (i, len(self)-1))
        elif isinstance(i, slice):
            if i.stop < len(self):
                return [self.connections[j] for j in range(*i.indices(i.stop))]
            else:
                raise IndexError("%d > %d" % (i.stop, len(self)-1))

    def __len__(self):
        """Return the number of connections on the local MPI node."""
        return len(list(self.connections))

    def _convergent_connect(self, presynaptic_indices, postsynaptic_index,
                            **connection_parameters):
        """
        Connect a neuron to one or more other neurons with a static connection.

        `presynaptic_cells`     -- a 1D array of pre-synaptic cell IDs
        `postsynaptic_cell`     -- the ID of the post-synaptic cell.
        `connection_parameters` -- each parameter should be either a
                                   1D array of the same length as `sources`, or
                                   a single value.
        """
        #logger.debug("Convergent connect. Weights=%s" % connection_parameters['weight'])
        postsynaptic_cell = self.post[postsynaptic_index]
        if not isinstance(postsynaptic_cell, int) or postsynaptic_cell > simulator.state.gid_counter or postsynaptic_cell < 0:
            errmsg = "Invalid post-synaptic cell: %s (gid_counter=%d)" % (postsynaptic_cell, simulator.state.gid_counter)
            raise errors.ConnectionError(errmsg)
        for name, value in connection_parameters.items():
            if isinstance(value, (float, int)):
                connection_parameters[name] = repeat(value)
        assert postsynaptic_cell.local
        for pre_idx, values in core.ezip(presynaptic_indices, *connection_parameters.values()):
            parameters = dict(zip(connection_parameters.keys(), values))
            #logger.debug("Connecting neuron #%s to neuron #%s with synapse type %s, receptor type %s, parameters %s", pre_idx, postsynaptic_index, self.synapse_type, self.receptor_type, parameters)
            self._connections[postsynaptic_index][pre_idx] = \
                                simulator.connect(self, pre_idx, postsynaptic_index, **parameters)

    def _configure_presynaptic_components(self):
        """
        For gap junctions potentially other complex synapse types the presynaptic side of the 
        connection also needs to be initiated. This is a little tricky with sources distributed on
        different nodes as the parameters need to be gathered to the node where the source is 
        hosted before it can be set
        """
        # Get the list of all connections on all nodes
        conn_list = numpy.array(self.get(self.synapse_type.get_parameter_names(), 'list', 
                                               gather='all', with_address=True))
        # Loop through each of the connections where the presynaptic index (first column) is on 
        # the local node
<<<<<<< HEAD
        mask_local = numpy.array(numpy.in1d(numpy.squeeze(conn_list[:,0]), numpy.nonzero(self.pre._mask_local)), 
=======
        mask_local = numpy.array(numpy.in1d(numpy.squeeze(conn_list[:,0]), numpy.nonzero(self.pre._mask_local)[0]), 
>>>>>>> b0d6e15d
                                 dtype=bool)
        for conn in conn_list[mask_local, :]:
            pre_idx = int(conn[0])
            post_idx = int(conn[1])
            params = dict(zip(self.synapse_type.get_parameter_names(), conn[2:]))
            self._presynaptic_components[pre_idx][post_idx] = \
                                simulator.configure_presynaptic(self, pre_idx, post_idx, **params)

    def _set_attributes(self, parameter_space):
        parameter_space.evaluate(mask=(slice(None), self.post._mask_local))  # only columns for connections that exist on this machine
        for connection_group, connection_parameters in zip(self._connections.values(),
                                                           parameter_space.columns()):
            for name, value in connection_parameters.items():
                for index in connection_group:
                    setattr(connection_group[index], name, value[index])<|MERGE_RESOLUTION|>--- conflicted
+++ resolved
@@ -103,11 +103,7 @@
                                                gather='all', with_address=True))
         # Loop through each of the connections where the presynaptic index (first column) is on 
         # the local node
-<<<<<<< HEAD
-        mask_local = numpy.array(numpy.in1d(numpy.squeeze(conn_list[:,0]), numpy.nonzero(self.pre._mask_local)), 
-=======
         mask_local = numpy.array(numpy.in1d(numpy.squeeze(conn_list[:,0]), numpy.nonzero(self.pre._mask_local)[0]), 
->>>>>>> b0d6e15d
                                  dtype=bool)
         for conn in conn_list[mask_local, :]:
             pre_idx = int(conn[0])

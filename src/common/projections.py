# encoding: utf-8
"""
Common implementation of the Projection class, to be sub-classed by
backend-specific Projection classes.

:copyright: Copyright 2006-2013 by the PyNN team, see AUTHORS.
:license: CeCILL, see LICENSE for details.
"""

import numpy
import logging
import operator
from pyNN import random, recording, errors, models, core, descriptions
from pyNN.parameters import ParameterSpace
from pyNN.space import Space
from pyNN.standardmodels import StandardSynapseType
from populations import BasePopulation, Assembly

logger = logging.getLogger("PyNN")
deprecated = core.deprecated


class Projection(object):
    """
    A container for all the connections of a given type (same synapse type and
    plasticity mechanisms) between two populations, together with methods to
    set the parameters of those connections, including the parameters of
    plasticity mechanisms.

    Arguments:
        `presynaptic_neurons` and `postsynaptic_neurons`:
            Population, PopulationView or Assembly objects.
        `source`:
            string specifying which attribute of the presynaptic cell signals
            action potentials. This is only needed for multicompartmental cells
            with branching axons or dendrodendritic synapses. All standard cells
            have a single source, and this is the default.
        `receptor_type`:
            string specifying which synaptic receptor_type type on the postsynaptic cell to connect
            to. For standard cells, this can be 'excitatory' or 'inhibitory'.
            For non-standard cells, it could be 'NMDA', etc. If receptor_type is not
            given, the default values of 'excitatory' is used.
        `connector`:
            a Connector object, encapsulating the algorithm to use for
            connecting the neurons.
        `synapse_type`:
            a SynapseType object specifying which synaptic connection
            mechanisms to use.
        `space`:
            TO DOCUMENT
    """
    _nProj = 0

    def __init__(self, presynaptic_neurons, postsynaptic_neurons, connector,
                 synapse_type=None, source=None, receptor_type=None,
                 space=Space(), label=None):
        """
        Create a new projection, connecting the pre- and post-synaptic neurons.
        """
        for prefix, pop in zip(("pre", "post"),
                               (presynaptic_neurons, postsynaptic_neurons)):
            if not isinstance(pop, (BasePopulation, Assembly)):
                raise errors.ConnectionError("%ssynaptic_neurons must be a Population, PopulationView or Assembly, not a %s" % (prefix, type(pop)))

        if isinstance(postsynaptic_neurons, Assembly):
            if not postsynaptic_neurons._homogeneous_synapses:
                raise errors.ConnectionError('Projection to an Assembly object can be made only with homogeneous synapses types')

        self.pre    = presynaptic_neurons  #  } these really
        self.source = source               #  } should be
        self.post   = postsynaptic_neurons #  } read-only
        self.receptor_type = receptor_type or 'excitatory' # TO FIX: if weights are negative, default should be 'inhibitory'
        if self.receptor_type not in postsynaptic_neurons.receptor_types:
            valid_types = postsynaptic_neurons.receptor_types
            assert len(valid_types) > 0
            raise errors.ConnectionError("User gave synapse_type=%s, synapse_type must be one of: '%s'" % (self.receptor_type, "', '".join(valid_types)))
        self.label = label
        self.space = space
        self._connector = connector
        self.synapse_type = synapse_type or self._static_synapse_class()
        assert isinstance(self.synapse_type, models.BaseSynapseType), \
              "The synapse_type argument must be a models.BaseSynapseType object, not a %s" % type(synapse_type)
        if label is None:
            if self.pre.label and self.post.label:
                self.label = "%s→%s" % (self.pre.label, self.post.label)
        Projection._nProj += 1

    def __len__(self):
        """Return the total number of local connections."""
        raise NotImplementedError

    def size(self, gather=True):
        """
        Return the total number of connections.
            - only local connections, if gather is False,
            - all connections, if gather is True (default)
        """
        if gather:
            n = len(self)
            return recording.mpi_sum(n)
        else:
            return len(self)

    @property
    def shape(self):
        return (self.pre.size, self.post.size)

    def __repr__(self):
        return 'Projection("%s")' % self.label

    def __getitem__(self, i):
        """Return the *i*th connection within the Projection."""
        raise NotImplementedError

    def __iter__(self):
        """Return an iterator over all connections on the local MPI node."""
        for i in range(len(self)):
            yield self[i]

    # --- Methods for setting connection parameters ---------------------------

    def set(self, **attributes):
        """
        Set connection attributes for all connections on the local MPI node.

        Attribute names may be 'weights', 'delays', or the name of any parameter
        of a synapse dynamics model (e.g. 'U' for TsodyksMarkramSynapse).

        Each attribute value may be:
            (1) a single number
            (2) a RandomDistribution object
            (3) a list/1D array of the same length as the number of local connections
            (4) a 2D array with the same dimensions as the connectivity matrix
                (as returned by `get(format='array')`
            (5) a mapping function, which accepts a single float argument (the
                distance between pre- and post-synaptic cells) and returns a single value.

        Weights should be in nA for current-based and µS for conductance-based
        synapses. Delays should be in milliseconds.
        """
        # should perhaps add a "distribute" argument, for symmetry with "gather" in get()
        parameter_space = ParameterSpace(attributes,
                                         self.synapse_type.get_schema(),
                                         (self.pre.size, self.post.size))
        if isinstance(self.synapse_type, StandardSynapseType):
            parameter_space = self.synapse_type.translate(parameter_space)
        self._set_attributes(parameter_space)

    @deprecated("set(weight=w)")
    def setWeights(self, w):
        self.set(weight=w)

    @deprecated("set(weight=rand_distr)")
    def randomizeWeights(self, rand_distr):
        self.set(weight=rand_distr)

    @deprecated("set(delay=d)")
    def setDelays(self, d):
        self.set(delay=d)

    @deprecated("set(delay=rand_distr)")
    def randomizeDelays(self, rand_distr):
        self.set(delay=rand_distr)

    @deprecated("set(parameter_name=value)")
    def setSynapseDynamics(self, parameter_name, value):
        self.set(parameter_name=value)

    @deprecated("set(name=rand_distr)")
    def randomizeSynapseDynamics(self, parameter_name, rand_distr):
        self.set(parameter_name=rand_distr)

    # --- Methods for writing/reading information to/from file. ---------------

    def get(self, attribute_names, format, gather=True, with_address=True):
        """
        Get the values of a given attribute (weight or delay) for all
        connections in this Projection.

        `attribute_names`:
            name of the attributes whose values are wanted, or a list of such
            names.
        `format`:
            "list" or "array".

        With list format, returns a list of tuples. Each tuple contains the
        indices of the pre- and post-synaptic cell followed by the attribute
        values in the order given in `attribute_names`. Example::

            >>> prj.get(["weights", "delays"], format="list")[:5]
            [(TODO)]

        With array format, returns a tuple of 2D NumPy arrays, one for each
        name in `attribute_names`. The array element X_ij contains the
        attribute value for the connection from the ith neuron in the pre-
        synaptic Population to the jth neuron in the post-synaptic Population,
        if a single such connection exists. If there are no such connections,
        X_ij will be NaN. If there are multiple such connections, the summed
        value will be given, which makes some sense for weights, but is
        pretty meaningless for delays. Example::

            >>> weights, delays = prj.get(["weights", "delays"], format="array")
            >>> weights.shape
            TODO

        TODO: document "with_address"
        """
        if isinstance(attribute_names, basestring):
            attribute_names = (attribute_names,)
            return_single = True
        else:
            return_single = False
        if isinstance(self.synapse_type, StandardSynapseType):
            attribute_names = self.synapse_type.get_native_names(*attribute_names)
        # This will probably break some code somewhere but I was wondering whether you would mind
        # having the option to return the indices with the 'array' format because I found it useful
        # in my gap junction implementation and so there may be times when you would want it.
        names = list(attribute_names)
        if with_address:
            names = ["presynaptic_index", "postsynaptic_index"] + names
        if format == 'list':
            values = self._get_attributes_as_list(*names)
            if gather and self._simulator.state.num_processes > 1:
                all_values = { self._simulator.state.mpi_rank: values }
                all_values = recording.gather_dict(all_values)
                if self._simulator.state.mpi_rank == 0:
                    values = reduce(operator.add, all_values.values())
            if not with_address and return_single:
                values = [val[0] for val in values]
            return values
        elif format == 'array':
<<<<<<< HEAD
            values = self._get_attributes_as_arrays(*names)
=======
            if gather and self._simulator.state.num_processes > 1:
                # Node 0 is the only one creating a full connection matrix, and returning it (saving memory)
                # Slaves nodes are returning list of connections, so this may be inconsistent...
                names      = list(attribute_names)
                names      = ["presynaptic_index", "postsynaptic_index"] + names
                values     = self._get_attributes_as_list(*names)
                all_values = { self._simulator.state.mpi_rank: values }
                all_values = recording.gather_dict(all_values)
                if self._simulator.state.mpi_rank == 0:
                    tmp_values = reduce(operator.add, all_values.values())
                    values     = self._get_attributes_as_arrays(*attribute_names)
                    tmp_values = numpy.array(tmp_values)
                    for i in xrange(len(values)):
                        values[i][tmp_values[:, 0].astype(int), tmp_values[:, 1].astype(int)] = tmp_values[:, 2+i]
            else:
                values = self._get_attributes_as_arrays(*attribute_names)
>>>>>>> 214ceda4
            if return_single:
                assert len(values) == 1
                return values[0]
            else:
                return values
        else:
            raise Exception("format must be 'list' or 'array'")

    def _get_attributes_as_list(self, *names):
        return [c.as_tuple(*names) for c in self.connections]

    def _get_attributes_as_arrays(self, *names):
        all_values = []
        for attribute_name in names:
            values = numpy.nan * numpy.ones((self.pre.size, self.post.size))
            if attribute_name[-1] == "s":  # weights --> weight, delays --> delay
                attribute_name = attribute_name[:-1]
            for c in self.connections:
                value = getattr(c, attribute_name)
                addr = (c.presynaptic_index, c.postsynaptic_index)
                if numpy.isnan(values[addr]):
                    values[addr] = value
                else:
                    values[addr] += value
            all_values.append(values)
        return all_values

    @deprecated("get('weight', format, gather)")
    def getWeights(self, format='list', gather=True):
        return self.get('weight', format, gather, with_address=False)

    @deprecated("get('delay', format, gather)")
    def getDelays(self, format='list', gather=True):
        return self.get('delay', format, gather, with_address=False)

    @deprecated("get(parameter_name, format, gather)")
    def getSynapseDynamics(self, parameter_name, format='list', gather=True):
        return self.get(parameter_name, format, gather, with_address=False)

    def save(self, attribute_names, file, format='list', gather=True):
        """
        Print synaptic attributes (weights, delays, etc.) to file. In the array
        format, zeros are printed for non-existent connections.
        """
        if attribute_names in ('all', 'connections'):
            attribute_names = ['weight', 'delay'] # need to add synapse dynamics parameter names, if applicable
        if isinstance(file, basestring):
            file = recording.files.StandardTextFile(file, mode='w')
        all_values = self.get(attribute_names, format=format, gather=gather)
        if format == 'array':
            all_values = [numpy.where(numpy.isnan(values), 0.0, values)
                          for values in all_values]
        if self._simulator.state.mpi_rank == 0:
            file.write(all_values, {})
            file.close()

    @deprecated("save('all', file, format='list', gather=gather)")
    def saveConnections(self, file, gather=True, compatible_output=True):
        self.save('all', file, format='list', gather=gather)

    @deprecated("save('weight', file, format, gather)")
    def printWeights(self, file, format='list', gather=True):
        self.save('weight', file, format, gather)

    @deprecated("save('delay', file, format, gather)")
    def printDelays(self, file, format='list', gather=True):
        """
        Print synaptic weights to file. In the array format, zeros are printed
        for non-existent connections.
        """
        self.save('delay', file, format, gather)

    @deprecated("numpy.histogram()")
    def weightHistogram(self, min=None, max=None, nbins=10):
        """
        Return a histogram of synaptic weights.
        If min and max are not given, the minimum and maximum weights are
        calculated automatically.
        """
        weights = numpy.array(self.get('weight', format='list', gather=True, with_address=False))
        if min is None:
            min = weights.min()
        if max is None:
            max = weights.max()
        bins = numpy.linspace(min, max, nbins+1)
        return numpy.histogram(weights, bins)  # returns n, bins

    def describe(self, template='projection_default.txt', engine='default'):
        """
        Returns a human-readable description of the projection.

        The output may be customized by specifying a different template
        togther with an associated template engine (see ``pyNN.descriptions``).

        If template is None, then a dictionary containing the template context
        will be returned.
        """
        context = {
            "label": self.label,
            "pre": self.pre.describe(template=None),
            "post": self.post.describe(template=None),
            "source": self.source,
            "receptor_type": self.receptor_type,
            "size_local": len(self),
            "size": self.size(gather=True),
            "connector": self._connector.describe(template=None),
            "plasticity": None,
        }
        if self.synapse_type:
            context.update(plasticity=self.synapse_type.describe(template=None))
        return descriptions.render(engine, template, context)<|MERGE_RESOLUTION|>--- conflicted
+++ resolved
@@ -212,13 +212,10 @@
             return_single = False
         if isinstance(self.synapse_type, StandardSynapseType):
             attribute_names = self.synapse_type.get_native_names(*attribute_names)
-        # This will probably break some code somewhere but I was wondering whether you would mind
-        # having the option to return the indices with the 'array' format because I found it useful
-        # in my gap junction implementation and so there may be times when you would want it.
-        names = list(attribute_names)
-        if with_address:
-            names = ["presynaptic_index", "postsynaptic_index"] + names
         if format == 'list':
+            names = list(attribute_names)
+            if with_address:
+                names = ["presynaptic_index", "postsynaptic_index"] + names
             values = self._get_attributes_as_list(*names)
             if gather and self._simulator.state.num_processes > 1:
                 all_values = { self._simulator.state.mpi_rank: values }
@@ -229,9 +226,7 @@
                 values = [val[0] for val in values]
             return values
         elif format == 'array':
-<<<<<<< HEAD
             values = self._get_attributes_as_arrays(*names)
-=======
             if gather and self._simulator.state.num_processes > 1:
                 # Node 0 is the only one creating a full connection matrix, and returning it (saving memory)
                 # Slaves nodes are returning list of connections, so this may be inconsistent...
@@ -248,7 +243,6 @@
                         values[i][tmp_values[:, 0].astype(int), tmp_values[:, 1].astype(int)] = tmp_values[:, 2+i]
             else:
                 values = self._get_attributes_as_arrays(*attribute_names)
->>>>>>> 214ceda4
             if return_single:
                 assert len(values) == 1
                 return values[0]

from nose.plugins.skip import SkipTest
from .scenarios.registry import registry
from nose.tools import assert_equal, assert_not_equal
from pyNN.utility import init_logging, assert_arrays_equal
from numpy.testing import assert_array_equal, assert_array_almost_equal
import numpy

try:
    import pyNN.nest
    have_nest = True
except ImportError:
    have_nest = False


def test_scenarios():
    for scenario in registry:
        if "nest" not in scenario.exclude:
            scenario.description = "{}(nest)".format(scenario.__name__)
            if have_nest:
                yield scenario, pyNN.nest
            else:
                raise SkipTest


def test_record_native_model():
    if not have_nest:
        raise SkipTest
    nest = pyNN.nest
    from pyNN.random import RandomDistribution

    init_logging(logfile=None, debug=True)

    nest.setup()

    parameters = {'tau_m': 17.0}
    n_cells = 10
    p1 = nest.Population(n_cells, nest.native_cell_type("ht_neuron")(**parameters))
    p1.initialize(V_m=-70.0, Theta=-50.0)
<<<<<<< HEAD
    p1.set(Theta_eq=-51.5)
    #assert_array_equal(p1.get('Theta_eq'), -51.5*numpy.ones((10,)))
    assert_equal(p1.get('Theta_eq'), -51.5)
    print(p1.get('Tau_m'))
    p1.set(Tau_m=RandomDistribution('uniform', low=15.0, high=20.0))
    print(p1.get('Tau_m'))
=======
    p1.set(theta_eq=-51.5)
    #assert_arrays_equal(p1.get('theta_eq'), -51.5*numpy.ones((10,)))
    assert_equal(p1.get('theta_eq'), -51.5)
    print(p1.get('tau_m'))
    p1.set(tau_m=RandomDistribution('uniform', low=15.0, high=20.0))
    print(p1.get('tau_m'))
>>>>>>> 43f07946

    current_source = nest.StepCurrentSource(times=[50.0, 110.0, 150.0, 210.0],
                                            amplitudes=[0.01, 0.02, -0.02, 0.01])
    p1.inject(current_source)

    p2 = nest.Population(1, nest.native_cell_type("poisson_generator")(rate=200.0))

    print("Setting up recording")
    p2.record('spikes')
    p1.record('V_m')

    connector = nest.AllToAllConnector()
    syn = nest.StaticSynapse(weight=0.001)

    prj_ampa = nest.Projection(p2, p1, connector, syn, receptor_type='AMPA')

    tstop = 250.0
    nest.run(tstop)

    vm = p1.get_data().segments[0].analogsignalarrays[0]
    n_points = int(tstop / nest.get_time_step()) + 1
    assert_equal(vm.shape, (n_points, n_cells))
    assert vm.max() > 0.0  # should have some spikes


def test_native_stdp_model():
    #if not have_nest:
    if True:
        raise SkipTest("Causes core dump with NEST master")
    nest = pyNN.nest
    from pyNN.utility import init_logging

    init_logging(logfile=None, debug=True)

    nest.setup()

    p1 = nest.Population(10, nest.IF_cond_exp())
    p2 = nest.Population(10, nest.SpikeSourcePoisson())

    stdp_params = {'Wmax': 50.0, 'lambda': 0.015, 'weight': 0.001}
    stdp = nest.native_synapse_type("stdp_synapse")(**stdp_params)

    connector = nest.AllToAllConnector()

    prj = nest.Projection(p2, p1, connector, receptor_type='excitatory',
                          synapse_type=stdp)


def test_ticket240():
    if not have_nest:
        raise SkipTest
    nest = pyNN.nest
    nest.setup(threads=4)
    parameters = {'tau_m': 17.0}
    p1 = nest.Population(4, nest.IF_curr_exp())
    p2 = nest.Population(5, nest.native_cell_type("ht_neuron")(**parameters))
    conn = nest.AllToAllConnector()
    syn = nest.StaticSynapse(weight=1.0)
    prj = nest.Projection(p1, p2, conn, syn, receptor_type='AMPA')  # This should be a nonstandard receptor type but I don't know of one to use.
    connections = prj.get(('weight',), format='list')
    assert len(connections) > 0


def test_ticket244():
    if not have_nest:
        raise SkipTest
    nest = pyNN.nest
    nest.setup(threads=4)
    p1 = nest.Population(4, nest.IF_curr_exp())
    p1.record('spikes')
    poisson_generator = nest.Population(3, nest.SpikeSourcePoisson(rate=1000.0))
    conn = nest.OneToOneConnector()
    syn = nest.StaticSynapse(weight=1.0)
    nest.Projection(poisson_generator, p1.sample(3), conn, syn, receptor_type="excitatory")
    nest.run(15)
    p1.get_data()


def test_ticket236():
    """Calling get_spike_counts() in the middle of a run should not stop spike recording"""
    if not have_nest:
        raise SkipTest
    pynnn = pyNN.nest
    pynnn.setup()
    p1 = pynnn.Population(2, pynnn.IF_curr_alpha(), structure=pynnn.space.Grid2D())
    p1.record('spikes', to_file=False)
    src = pynnn.DCSource(amplitude=70)
    src.inject_into(p1[:])
    pynnn.run(50)
    s1 = p1.get_spike_counts()  # as expected, {1: 124, 2: 124}
    pynnn.run(50)
    s2 = p1.get_spike_counts()  # unexpectedly, still {1: 124, 2: 124}
    assert s1[p1[0]] < s2[p1[0]]


def test_issue237():
    if not have_nest:
        raise SkipTest
    sim = pyNN.nest
    n_exc = 10
    sim.setup()
    exc_noise_in_exc = sim.Population(n_exc, sim.SpikeSourcePoisson, {'rate': 1000.})
    exc_cells = sim.Population(n_exc, sim.IF_cond_exp())
    exc_noise_connector = sim.OneToOneConnector()
    noise_ee_prj = sim.Projection(exc_noise_in_exc, exc_cells, exc_noise_connector, receptor_type="excitatory")
    noise_ee_prj.set(weight=1e-3)


def test_random_seeds():
    if not have_nest:
        raise SkipTest
    sim = pyNN.nest
    data = []
    for seed in (854947309, 470924491):
        sim.setup(threads=1, rng_seeds=[seed])
        p = sim.Population(3, sim.SpikeSourcePoisson(rate=100.0))
        p.record('spikes')
        sim.run(100)
        data.append(p.get_data().segments[0].spiketrains)
    assert_not_equal(*data)


def test_tsodyks_markram_synapse():
    if not have_nest:
        raise SkipTest
    import nest
    sim = pyNN.nest
    sim.setup()
    spike_source = sim.Population(1, sim.SpikeSourceArray(spike_times=numpy.arange(10, 100, 10)))
    neurons = sim.Population(5, sim.IF_cond_exp(e_rev_I=-75, tau_syn_I=numpy.arange(0.2, 0.7, 0.1)))
    synapse_type = sim.TsodyksMarkramSynapse(U=0.04, tau_rec=100.0,
                                             tau_facil=1000.0, weight=0.01,
                                             delay=0.5)
    connector = sim.AllToAllConnector()
    prj = sim.Projection(spike_source, neurons, connector,
                         receptor_type='inhibitory',
                         synapse_type=synapse_type)
    neurons.record('gsyn_inh')
    sim.run(100.0)
    connections = nest.GetConnections(prj._sources.tolist(), synapse_model=prj.nest_synapse_model)
    tau_psc = numpy.array(nest.GetStatus(connections, 'tau_psc'))
    assert_array_equal(tau_psc, numpy.arange(0.2, 0.7, 0.1))


if __name__ == '__main__':
    data = test_random_seeds()<|MERGE_RESOLUTION|>--- conflicted
+++ resolved
@@ -36,21 +36,12 @@
     n_cells = 10
     p1 = nest.Population(n_cells, nest.native_cell_type("ht_neuron")(**parameters))
     p1.initialize(V_m=-70.0, Theta=-50.0)
-<<<<<<< HEAD
-    p1.set(Theta_eq=-51.5)
-    #assert_array_equal(p1.get('Theta_eq'), -51.5*numpy.ones((10,)))
-    assert_equal(p1.get('Theta_eq'), -51.5)
-    print(p1.get('Tau_m'))
-    p1.set(Tau_m=RandomDistribution('uniform', low=15.0, high=20.0))
-    print(p1.get('Tau_m'))
-=======
     p1.set(theta_eq=-51.5)
     #assert_arrays_equal(p1.get('theta_eq'), -51.5*numpy.ones((10,)))
     assert_equal(p1.get('theta_eq'), -51.5)
     print(p1.get('tau_m'))
     p1.set(tau_m=RandomDistribution('uniform', low=15.0, high=20.0))
     print(p1.get('tau_m'))
->>>>>>> 43f07946
 
     current_source = nest.StepCurrentSource(times=[50.0, 110.0, 150.0, 210.0],
                                             amplitudes=[0.01, 0.02, -0.02, 0.01])

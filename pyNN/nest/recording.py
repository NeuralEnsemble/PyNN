# -*- coding: utf-8 -*-
"""
NEST v3 implementation of the PyNN API.

:copyright: Copyright 2006-2021 by the PyNN team, see AUTHORS.
:license: CeCILL, see LICENSE for details.
"""

from collections import defaultdict
import numpy as np
import logging
import nest
from pyNN import recording, errors
from pyNN.nest import simulator

# todo: this information should come from the cell type classes
VARIABLE_MAP = {'v': 'V_m', 'gsyn_exc': 'g_ex', 'gsyn_inh': 'g_in', 'u': 'U_m',
                'w': 'w', 'i_eta': 'I_stc', 'v_t': 'E_sfa'}
REVERSE_VARIABLE_MAP = dict((v, k) for k, v in VARIABLE_MAP.items())
SCALE_FACTORS = {'v': 1, 'gsyn_exc': 0.001,
                 'gsyn_inh': 0.001, 'w': 0.001, 'i_eta': 0.001, 'v_t': 1}

logger = logging.getLogger("PyNN")


def _set_status(obj, parameters):
    """Wrapper around nest.SetStatus() to add a more informative error message."""
    try:
        nest.SetStatus(obj, parameters)
    except nest.kernel.NESTError as e:
        raise nest.kernel.NESTError("%s. Parameter dictionary was: %s" % (e, parameters))


class RecordingDevice(object):
    """Base class for SpikeDetector and Multimeter"""

    def __init__(self, device_parameters, to_memory=True):
        # to be called at the end of the subclass __init__
        if to_memory:
            self.device.record_to = "memory"
        else:
            self.device.record_to = "ascii"
        self._all_ids = set([])
        self._connected = False
        self._overrun_data = None
        self._clean = True  # might there be data in the pipeline that hasn't been delivered yet
        simulator.state.recording_devices.append(self)
        _set_status(self.device, device_parameters)

    def add_ids(self, new_ids):
        assert not self._connected
        self._all_ids = self._all_ids.union(new_ids)

    def get_data(self, variable, desired_ids, clear=False):
        """
        Return recorded data as a dictionary containing one numpy array for
        each neuron, ids as keys.
        """
        scale_factor = SCALE_FACTORS.get(variable, 1)
        nest_variable = VARIABLE_MAP.get(variable, variable)
        events = nest.GetStatus(self.device, 'events')[0]
        ids = events['senders']
        times = events["times"] - simulator.state._time_offset
        if variable == "times":
            values = times
        else:
            # I'm hoping numpy optimises for the case where scale_factor = 1, otherwise should avoid this multiplication in that case
            values = events[nest_variable] * scale_factor

        valid_times_index = times <= simulator.state.t
        if clear:
            future_times_index = np.invert(valid_times_index)
            if future_times_index.any():
                new_overrun_data = {
                    "ids": ids[future_times_index],
                    "values": values[future_times_index]
                }
            else:
                new_overrun_data = None
            if self._overrun_data:
                ids = np.hstack((self._overrun_data["ids"], ids))
                values = np.hstack((self._overrun_data["values"], values))
            self._overrun_data = new_overrun_data
        else:
            ids = ids[valid_times_index]
            values = values[valid_times_index]

        data = {}
        recorded_ids = set(ids)

        for id in recorded_ids:
            data[id] = []

        for id, v in zip(ids, values):
            data[id].append(v)

        desired_and_existing_ids = np.intersect1d(
            np.array(list(recorded_ids)), np.array(desired_ids))
        data = {k: data[k] for k in desired_and_existing_ids}

        if variable != 'times':
            if variable not in self._initial_values:
                self._initial_values[variable] = {}
            for id in desired_ids:
                initial_value = self._initial_values[variable].get(int(id),
                                                                   id.get_initial_value(variable))
                if self._clean:
                    # NEST does not record values at the zeroth time step, so we
                    # add them here.
                    data[int(id)] = [initial_value] + data.get(int(id), [])
                else:
                    # The values at the zeroth time step come from a previous run,
                    # so should be replaced
                    if len(data[int(id)]) > 0:
                        data[int(id)][0] = initial_value

                # if `get_data(..., clear=True)` is called in the middle of a simulation, the
                # value at the last time point will become the initial value for
                # the next time `get_data()` is called
                if clear:
                    self._initial_values[variable][int(id)] = data[int(id)][-1]

        return data


class SpikeDetector(RecordingDevice):
    """A wrapper around the NEST spike_recorder device"""

    def __init__(self, to_memory=True):
        self.device = nest.Create('spike_recorder')
        device_parameters = {}
        if not to_memory:
            device_parameters["precision"] = simulator.state.default_recording_precision
        super(SpikeDetector, self).__init__(device_parameters, to_memory)

    def connect_to_cells(self):
        assert not self._connected
        if len(self._all_ids) > 0:
            nest.Connect(nest.NodeCollection(sorted(self._all_ids)),
                         self.device,
                         {'rule': 'all_to_all'},
                         {'delay': simulator.state.min_delay})
        self._connected = True

    def get_spiketimes(self, desired_ids, clear=False):
        """
        Return spike times as a dictionary containing one numpy array for
        each neuron, ids as keys.

        Equivalent to `get_data('times', desired_ids)`
        """
        return self.get_data('times', desired_ids, clear=clear)

    def get_spike_counts(self, desired_ids):
        events = nest.GetStatus(self.device, 'events')[0]
        N = {}
        for id in desired_ids:
            mask = events['senders'] == int(id)
            N[int(id)] = len(events['times'][mask])
        return N


class Multimeter(RecordingDevice):
    """A wrapper around the NEST multimeter device"""

    def __init__(self, to_memory=True):
        self.device = nest.Create('multimeter')
        device_parameters = {
            "interval": simulator.state.dt,
        }
        self._initial_values = {}
        super(Multimeter, self).__init__(device_parameters, to_memory)

    def connect_to_cells(self):
        assert not self._connected
        if len(self._all_ids) > 0:
            nest.Connect(self.device,
                         nest.NodeCollection(sorted(self._all_ids)),
                         {'rule': 'all_to_all'},
                         {'delay': simulator.state.min_delay})
        self._connected = True

    @property
    def variables(self):
        return set(nest.GetStatus(self.device, 'record_from')[0])

    def add_variable(self, variable):
        current_variables = self.variables
        current_variables.add(VARIABLE_MAP.get(variable, variable))
        _set_status(self.device, {'record_from': list(current_variables)})


class Recorder(recording.Recorder):
    """Encapsulates data and functions related to recording model variables."""
    _simulator = simulator
    scale_factors = {'spikes': 1,
                     'v': 1,
                     'w': 0.001,
                     'gsyn': 0.001}  # units conversion

    def __init__(self, population, file=None):
        __doc__ = recording.Recorder.__doc__
        self._multimeter = Multimeter()
        self._spike_detector = SpikeDetector()
        recording.Recorder.__init__(self, population, file)
        self.recorded_all = defaultdict(set)

    def record(self, variables, ids, sampling_interval=None):
        """
        Add the cells in `ids` to the sets of recorded cells for the given variables.
        """
        logger.debug('Recorder.record(<%d cells>)' % len(ids))
        self._check_sampling_interval(sampling_interval)

        # for NEST we need all ids, not just local ones, otherwise simulations
        # sometimes hang with MPI if some nodes aren't recording anything
        all_ids = set(ids)
        local_ids = set([id for id in ids if id.local])
        for variable in recording.normalize_variables_arg(variables):
            if not self.population.can_record(variable):
                raise errors.RecordingError(variable, self.population.celltype)
            new_ids = all_ids.difference(self.recorded_all[variable])
            self.recorded[variable] = self.recorded[variable].union(local_ids)
            self.recorded_all[variable] = self.recorded_all[variable].union(all_ids)
            self._record(variable, new_ids, sampling_interval)

    def _record(self, variable, new_ids, sampling_interval=None):
        """
        Add the cells in `new_ids` to the set of recorded cells for the given
        variable. Since a given node can only be recorded from by one multimeter
        (http://www.nest-initiative.org/index.php/Analog_recording_with_multimeter, 14/11/11)
        we record all analog variables for all requested cells.
        """
        if variable.location is not None:
            raise ValueError("Recording from specific cell locations is not supported for NEST")
        if variable.name == 'spikes':
            self._spike_detector.add_ids(new_ids)
        else:
            self.sampling_interval = sampling_interval
            self._multimeter.add_variable(variable.name)
            self._multimeter.add_ids(new_ids)

    def _get_sampling_interval(self):
        return nest.GetStatus(self._multimeter.device, "interval")[0]

    def _set_sampling_interval(self, value):
        if value is not None:
            nest.SetStatus(self._multimeter.device, {"interval": value})
    sampling_interval = property(fget=_get_sampling_interval,
                                 fset=_set_sampling_interval)

    def _reset(self):
        """ """
        simulator.state.recording_devices.remove(self._multimeter)
        simulator.state.recording_devices.remove(self._spike_detector)
        # I guess the existing devices still exist in NEST, can we delete them
        # or at least turn them off?
        # Maybe we can reset them, rather than create new ones?
        self._multimeter = Multimeter()
        self._spike_detector = SpikeDetector()

    def _get_spiketimes(self, ids, clear=False):
        # hugely inefficient - to be optimized later
        return self._spike_detector.get_spiketimes(ids, clear=clear)

    def _get_all_signals(self, variable, ids, clear=False):
        data = self._multimeter.get_data(variable.name, ids, clear=clear)
        if len(ids) > 0:
            # JACOMMENT: this is very expensive but not sure how to get rid of it
            return np.array([data[i] for i in ids]).T
        else:
            return np.array([])

    def _local_count(self, variable, filter_ids):
<<<<<<< HEAD
        assert variable == 'spikes'
        return self._spike_detector.get_spike_counts(self.filter_recorded('spikes', filter_ids))
=======
        assert variable.name == 'spikes'
        #N = {}
        # if self._device.in_memory():
        #    events = nest.GetStatus(self._device.device, 'events')[0]
        #    for id in self.filter_recorded(filter):
        #        mask = events['senders'] == int(id)
        #        N[int(id)] = len(events['times'][mask])
        # else:
        #    spikes = self._get(gather=False, compatible_output=False,
        #                       filter=filter)
        #    for id in self.filter_recorded(filter):
        #        N[int(id)] = 0
        #    ids   = np.sort(spikes[:,0].astype(int))
        #    idx   = np.unique(ids)
        #    left  = np.searchsorted(ids, idx, 'left')
        #    right = np.searchsorted(ids, idx, 'right')
        #    for id, l, r in zip(idx, left, right):
        #        N[id] = r-l
        # return N
        return self._spike_detector.get_spike_counts(self.filter_recorded(variable, filter_ids))
>>>>>>> 0a59a6c3

    def _clear_simulator(self):
        """
        Should remove all recorded data held by the simulator and, ideally,
        free up the memory.
        """
        for rec in (self._spike_detector, self._multimeter):
            nest.SetStatus(rec.device, 'n_events', 0)
            rec._clean = False

    def store_to_cache(self, annotations=None):
        # we over-ride the implementation from the parent class so as to
        # do some reinitialisation.
        recording.Recorder.store_to_cache(self, annotations)
        self._multimeter._initial_values = {}<|MERGE_RESOLUTION|>--- conflicted
+++ resolved
@@ -272,31 +272,8 @@
             return np.array([])
 
     def _local_count(self, variable, filter_ids):
-<<<<<<< HEAD
         assert variable == 'spikes'
         return self._spike_detector.get_spike_counts(self.filter_recorded('spikes', filter_ids))
-=======
-        assert variable.name == 'spikes'
-        #N = {}
-        # if self._device.in_memory():
-        #    events = nest.GetStatus(self._device.device, 'events')[0]
-        #    for id in self.filter_recorded(filter):
-        #        mask = events['senders'] == int(id)
-        #        N[int(id)] = len(events['times'][mask])
-        # else:
-        #    spikes = self._get(gather=False, compatible_output=False,
-        #                       filter=filter)
-        #    for id in self.filter_recorded(filter):
-        #        N[int(id)] = 0
-        #    ids   = np.sort(spikes[:,0].astype(int))
-        #    idx   = np.unique(ids)
-        #    left  = np.searchsorted(ids, idx, 'left')
-        #    right = np.searchsorted(ids, idx, 'right')
-        #    for id, l, r in zip(idx, left, right):
-        #        N[id] = r-l
-        # return N
-        return self._spike_detector.get_spike_counts(self.filter_recorded(variable, filter_ids))
->>>>>>> 0a59a6c3
 
     def _clear_simulator(self):
         """

--- conflicted
+++ resolved
@@ -184,24 +184,11 @@
         `postsynaptic_index` - integer - the index of the postsynaptic neuron
         `connection_parameters` - dict whose keys are native NEST parameter names. Values may be scalars or arrays.
         """
-<<<<<<< HEAD
         # Clean the connection parameters by removing parameters that are
         # used by PyNN but should not be passed to NEST
         connection_parameters.pop('tau_minus', None)  # TODO: set tau_minus on the post-synaptic cells
         connection_parameters.pop('dendritic_delay_fraction', None)
         connection_parameters.pop('w_min_always_zero_in_NEST', None)
-=======
-        #logger.debug("Connecting to index %s from %s with %s" % (postsynaptic_index, presynaptic_indices, connection_parameters))
-
-        if location_selector is not None:
-            raise NotImplementedError("NEST backend does not support multicompartmental models.")
-
-        presynaptic_cells = self.pre.all_cells[presynaptic_indices].astype(int).tolist()
-        postsynaptic_cell = self.post[postsynaptic_index]
-        postsynaptic_cell_id = [int(postsynaptic_cell)]
-        assert len(presynaptic_cells) > 0, presynaptic_cells
-        self._sources.extend(presynaptic_cells)
->>>>>>> 0a59a6c3
 
         syn_dict = {
             'synapse_model': self.nest_synapse_model,

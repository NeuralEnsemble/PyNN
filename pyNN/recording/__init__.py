"""
Defines classes and functions for managing recordings (spikes, membrane
potential etc).

These classes and functions are not part of the PyNN API, and are only for
internal use.

:copyright: Copyright 2006-2021 by the PyNN team, see AUTHORS.
:license: CeCILL, see LICENSE for details.

"""

import logging
import numpy as np
import os
from copy import copy
from collections import defaultdict, namedtuple
from warnings import warn
from datetime import datetime
from pyNN import errors
import neo
import quantities as pq

logger = logging.getLogger("PyNN")

MPI_ROOT = 0

Variable = namedtuple('Variable', ['name', 'location', 'location_label'])
Variable.__new__.__defaults__ = (None,)  # make 'location_label' optional


def get_mpi_comm():
    try:
        from mpi4py import MPI
    except ImportError:
        raise Exception(
            "Trying to gather data without MPI installed. If you are not running a distributed simulation, this is a bug in PyNN.")
    return MPI.COMM_WORLD, {'DOUBLE': MPI.DOUBLE, 'SUM': MPI.SUM}


def rename_existing(filename):
    if os.path.exists(filename):
        os.system('mv %s %s_old' % (filename, filename))
        logger.warning("File %s already exists. Renaming the original file to %s_old" %
                       (filename, filename))


def gather_array(data):
    # gather 1D or 2D numpy arrays
    mpi_comm, mpi_flags = get_mpi_comm()
    assert isinstance(data, np.ndarray)
    assert len(data.shape) < 3
    # first we pass the data size
    size = data.size
    sizes = mpi_comm.gather(size, root=MPI_ROOT) or []
    # now we pass the data
    displacements = [sum(sizes[:i]) for i in range(len(sizes))]
    gdata = np.empty(sum(sizes))
    mpi_comm.Gatherv([data.flatten(), size, mpi_flags['DOUBLE']],
                     [gdata, (sizes, displacements), mpi_flags['DOUBLE']],
                     root=MPI_ROOT)
    if len(data.shape) == 1:
        return gdata
    else:
        num_columns = data.shape[1]
        return gdata.reshape((gdata.size / num_columns, num_columns))


def gather_dict(D, all=False):
    # Note that if the same key exists on multiple nodes, the value from the
    # node with the highest rank will appear in the final dict.
    mpi_comm, mpi_flags = get_mpi_comm()
    if all:
        Ds = mpi_comm.allgather(D)
    else:
        Ds = mpi_comm.gather(D, root=MPI_ROOT)
    if Ds:
        for otherD in Ds:
            D.update(otherD)
    return D


def gather_blocks(data, ordered=True):
    """Gather Neo Blocks"""
    mpi_comm, mpi_flags = get_mpi_comm()
    assert isinstance(data, neo.Block)
    # for now, use gather_dict, which will probably be slow. Can optimize later
    D = {mpi_comm.rank: data}
    D = gather_dict(D)
    blocks = list(D.values())
    merged = data
    if mpi_comm.rank == MPI_ROOT:
        merged = blocks[0]
        # the following business with setting sig.segment is a workaround for a bug in Neo
        for seg in merged.segments:
            for sig in seg.analogsignals:
                sig.segment = seg
        for block in blocks[1:]:
            for seg, mseg in zip(block.segments, merged.segments):
                for sig in seg.analogsignals:
                    sig.segment = mseg
            merged.merge(block)
    if ordered:
        for segment in merged.segments:
            ordered_spiketrains = sorted(
                segment.spiketrains, key=lambda s: s.annotations['source_id'])
            segment.spiketrains = ordered_spiketrains
    return merged


def mpi_sum(x):
    mpi_comm, mpi_flags = get_mpi_comm()
    if mpi_comm.size > 1:
        return mpi_comm.allreduce(x, op=mpi_flags['SUM'])
    else:
        return x


def localize_variables(variables, locations):
    """
    
    """
    # If variables is a single string, encapsulate it in a list.
    if isinstance(variables, str) and variables != 'all':
        variables = [variables]
    resolved_variables = []
    if locations is None:
        for var_path in variables:
            if "." in var_path:
                parts = var_path.split(".")
                location = parts[0]
                var_name = ".".join(parts[1:])
                resolved_variables.append(Variable(location=location, name=var_name))
            else:
                resolved_variables.append(Variable(location=None, name=var_path))
    elif hasattr(locations, "items"):
        for label, location in locations.items():
            for var_name in variables:
                resolved_variables.append(Variable(location=location, name=var_name, location_label=label))
    else:
        raise ValueError("'locations' should be a dictionary or None")
    return resolved_variables


def safe_makedirs(dir):
    """
    Version of makedirs not subject to race condition when using MPI.
    """
    if dir and not os.path.exists(dir):
        try:
            os.makedirs(dir)
        except OSError as e:
            if e.errno != 17:
                raise


def get_io(filename):
    """
    Return a Neo IO instance, guessing the type based on the filename suffix.
    """
    logger.debug("Creating Neo IO for filename %s" % filename)
    dir = os.path.dirname(filename)
    safe_makedirs(dir)
    extension = os.path.splitext(filename)[1]
    if extension in ('.txt', '.ras', '.v', '.gsyn'):
        raise IOError(
            "ASCII-based formats are not currently supported for output data. Try using the file extension '.pkl' or '.h5'")
    elif extension in ('.h5',):
        return neo.io.NeoHdf5IO(filename=filename)
    elif extension in ('.pkl', '.pickle'):
        return neo.io.PickleIO(filename=filename)
    elif extension == '.mat':
        return neo.io.NeoMatlabIO(filename=filename)
    else:  # function to be improved later
        raise Exception("file extension %s not supported" % extension)


def filter_by_variables(segment, variables):
    """
    Return a new `Segment` containing only recordings of the variables given in
    the list `variables`
    """
    if variables == 'all':
        return segment
    else:
        new_segment = copy(segment)  # shallow copy
        if Variable(name='spikes', location=None) not in variables:
            new_segment.spiketrains = []
        new_segment.analogsignals = [sig for sig in segment.analogsignals if sig.name in variables]
        # also need to handle Units, RecordingChannels
        return new_segment


def remove_duplicate_spiketrains(data):
    for segment in data.segments:
        spiketrains = {}
        for spiketrain in segment.spiketrains:
            index = spiketrain.annotations["source_index"]
            spiketrains[index] = spiketrain
        min_index = min(spiketrains.keys())
        max_index = max(spiketrains.keys())
        segment.spiketrains = [spiketrains[i] for i in range(min_index, max_index + 1)]
    return data


class DataCache(object):
    # primitive implementation for now, storing in memory - later can consider caching to disk

    def __init__(self):
        self._data = []

    def __iter__(self):
        return iter(self._data)

    def store(self, obj):
        if obj not in self._data:
            logger.debug("Adding %s to cache" % obj)
            self._data.append(obj)

    def clear(self):
        self._data = []


class Recorder(object):
    """Encapsulates data and functions related to recording model variables."""

    def __init__(self, population, file=None):
        """
        Create a recorder.

        `population` -- the Population instance which is being recorded by the
                        recorder
        `file` -- one of:
            - a file-name,
            - `None` (write to a temporary file)
            - `False` (write to memory).
        """
        self.file = file
        self.population = population  # needed for writing header information
        self.recorded = defaultdict(set)
        self.cache = DataCache()
        self._simulator.state.recorders.add(self)
        self.clear_flag = False
        self._recording_start_time = self._simulator.state.t * pq.ms
        self.sampling_interval = self._simulator.state.dt

    def record(self, variables, ids, sampling_interval=None, locations=None):
        """
        Add the cells in `ids` to the sets of recorded cells for the given variables.
        """
        logger.debug('Recorder.record(<%d cells>)' % len(ids))
        self._check_sampling_interval(sampling_interval)

        ids = set([id for id in ids if id.local])
        for variable in localize_variables(variables, locations):
            if not self.population.can_record(variable.name, variable.location):
                raise errors.RecordingError(variable, self.population.celltype)
            new_ids = ids.difference(self.recorded[variable])
            assert isinstance(variable, Variable)
            self.recorded[variable] = self.recorded[variable].union(ids)
            self._record(variable, new_ids, sampling_interval)

    def _check_sampling_interval(self, sampling_interval):
        """
        Check whether record() has been called previously with a different sampling interval
        (we exclude recording of spikes, as the sampling interval does not apply in that case)
        """
        if sampling_interval is not None and sampling_interval != self.sampling_interval:
            recorded_variables = list(self.recorded.keys())
            if "spikes" in recorded_variables:
                recorded_variables.remove("spikes")
            if len(recorded_variables) > 0:
                raise ValueError(
                    "All neurons in a population must be recorded with the same sampling interval.")

    def reset(self):
        """Reset the list of things to be recorded."""
        self._reset()
        self.recorded = defaultdict(set)

    def filter_recorded(self, variable, filter_ids):
        if filter_ids is not None:
            return set(filter_ids).intersection(self.recorded[variable])
        else:
            return self.recorded[variable]

    def _get_current_segment(self, filter_ids=None, variables='all', clear=False):
        segment = neo.Segment(name="segment%03d" % self._simulator.state.segment_counter,
                              description=self.population.describe(),
                              rec_datetime=datetime.now())  # would be nice to get the time at the start of the recording, not the end
        variables_to_include = set(self.recorded.keys())
        if variables != 'all':
            variables_to_include = variables_to_include.intersection(set(variables))
        for variable in variables_to_include:
            if variable.name == 'spikes':
                t_stop = self._simulator.state.t * pq.ms  # must run on all MPI nodes
<<<<<<< HEAD
                sids = sorted(self.filter_recorded('spikes', filter_ids))
                data = self._get_spiketimes(sids, clear=clear)
=======
                sids = sorted(self.filter_recorded(Variable(name='spikes',
                                                            location=None),
                                                   filter_ids))
                data = self._get_spiketimes(sids)
>>>>>>> 0a59a6c3

                segment.spiketrains = []
                for id in sids:
                    times = pq.Quantity(data.get(int(id), []), pq.ms)
                    if times.size > 0 and times.max() > t_stop:
                        warn("Recorded at least one spike after t_stop")
                        times = times[times <= t_stop]
                    segment.spiketrains.append(
                        neo.SpikeTrain(times,
                                       t_start=self._recording_start_time,
                                       t_stop=t_stop,
                                       units='ms',
                                       source_population=self.population.label,
                                       source_id=int(id), source_index=self.population.id_to_index(int(id)))
                    )
            else:
                ids = sorted(self.filter_recorded(variable, filter_ids))
                signal_array = self._get_all_signals(variable, ids, clear=clear)
                t_start = self._recording_start_time
                t_stop = self._simulator.state.t * pq.ms
                sampling_period = self.sampling_interval * pq.ms
                current_time = self._simulator.state.t * pq.ms
                mpi_node = self._simulator.state.mpi_rank  # for debugging
                if signal_array.size > 0:  # may be empty if none of the recorded cells are on this MPI node
                    units = self.population.find_units(variable)
                    source_ids = np.fromiter(ids, dtype=int)
                    if variable.location_label:
                        signal_name = "{}.{}".format(variable.location_label, variable.name)
                    elif variable.location:
                        signal_name = "{}.{}".format(variable.location, variable.name)
                    else:
                        signal_name = variable.name
                    signal = neo.AnalogSignal(
                        signal_array,
                        units=units,
                        t_start=t_start,
                        sampling_period=sampling_period,
                                    name=signal_name,
                        source_population=self.population.label,
                        source_ids=source_ids,
                        array_annotations={"channel_index": np.array([self.population.id_to_index(id) for id in ids])})
                    segment.analogsignals.append(signal)
                    logger.debug("%d **** ids=%s, channels=%s", mpi_node,
                                 source_ids, signal.array_annotations["channel_index"])
                    assert segment.analogsignals[0].t_stop - \
                        current_time - 2 * sampling_period < 1e-10
        return segment

    def get(self, variables, gather=False, filter_ids=None, clear=False,
            annotations=None, locations=None):
        """Return the recorded data as a Neo `Block`."""
        data = neo.Block()
        if variables == "all":
            localized_variables = "all"
        else:
            localized_variables = localize_variables(variables, locations)
        data.segments = [filter_by_variables(segment, localized_variables)
                         for segment in self.cache]
        if self._simulator.state.running:  # reset() has not been called, so current segment is not in cache
<<<<<<< HEAD
            data.segments.append(self._get_current_segment(
                filter_ids=filter_ids, variables=variables, clear=clear))
=======
            data.segments.append(self._get_current_segment(filter_ids=filter_ids, variables=localized_variables, clear=clear))
        # collect channel indexes
        for segment in data.segments:
            for signal in segment.analogsignals:
                data.channel_indexes.append(signal.channel_index)
>>>>>>> 0a59a6c3
        data.name = self.population.label
        data.description = self.population.describe()
        data.rec_datetime = data.segments[0].rec_datetime
        data.annotate(**self.metadata)
        if annotations:
            data.annotate(**annotations)
        if gather and self._simulator.state.num_processes > 1:
            data = gather_blocks(data)
            if hasattr(self.population.celltype, "always_local") and self.population.celltype.always_local:
                data = remove_duplicate_spiketrains(data)
        if clear:
            self.clear()
        return data

    def clear(self):
        """
        Clear all recorded data, both from the cache and the simulator.
        """
        self.cache.clear()
        self.clear_flag = True
        self._recording_start_time = self._simulator.state.t * pq.ms
        self._clear_simulator()

    def write(self, variables, file=None, gather=False, filter_ids=None,
              clear=False, annotations=None, locations=None):
        """Write recorded data to a Neo IO"""
        if isinstance(file, str):
            file = get_io(file)
        io = file or self.file
        if gather is False and self._simulator.state.num_processes > 1:
            io.filename += '.%d' % self._simulator.state.mpi_rank
        logger.debug("Recorder is writing '%s' to file '%s' with gather=%s" % (
            variables, io.filename, gather))
        data = self.get(variables, gather, filter_ids, clear, annotations=annotations,
                        locations=locations)
        if self._simulator.state.mpi_rank == 0 or gather is False:
            # Open the output file, if necessary and write the data
            logger.debug("Writing data to file %s" % io)
            io.write_block(data)

    @property
    def metadata(self):
        metadata = {
            'size': self.population.size,
            'first_index': 0,
            'last_index': len(self.population),
            'first_id': int(self.population.first_id),
            'last_id': int(self.population.last_id),
            'label': self.population.label,
            'simulator': self._simulator.name,
        }
        metadata.update(self.population.annotations)
        # note that this has to run on all nodes (at least for NEST)
        metadata['dt'] = self._simulator.state.dt
        metadata['mpi_processes'] = self._simulator.state.num_processes
        return metadata

    def count(self, variable, gather=True, filter_ids=None):
        """
        Return the number of data points for each cell, as a dict. This is mainly
        useful for spike counts or for variable-time-step integration methods.
        """
        if variable == 'spikes':
            N = self._local_count(Variable(variable, location=None), filter_ids)
        else:
            raise Exception("Only implemented for spikes.")
        if gather and self._simulator.state.num_processes > 1:
            N = gather_dict(N)
        return N

    def store_to_cache(self, annotations=None):
        # make sure we haven't called get with clear=True since last reset
        # and that we did not do two resets in a row
        if (self._simulator.state.t != 0) and (not self.clear_flag):
            if annotations is None:
                annotations = {}
            segment = self._get_current_segment()
            segment.annotate(**annotations)
            self.cache.store(segment)
        self.clear_flag = False
        self._recording_start_time = 0.0 * pq.ms<|MERGE_RESOLUTION|>--- conflicted
+++ resolved
@@ -294,15 +294,8 @@
         for variable in variables_to_include:
             if variable.name == 'spikes':
                 t_stop = self._simulator.state.t * pq.ms  # must run on all MPI nodes
-<<<<<<< HEAD
                 sids = sorted(self.filter_recorded('spikes', filter_ids))
                 data = self._get_spiketimes(sids, clear=clear)
-=======
-                sids = sorted(self.filter_recorded(Variable(name='spikes',
-                                                            location=None),
-                                                   filter_ids))
-                data = self._get_spiketimes(sids)
->>>>>>> 0a59a6c3
 
                 segment.spiketrains = []
                 for id in sids:
@@ -362,16 +355,8 @@
         data.segments = [filter_by_variables(segment, localized_variables)
                          for segment in self.cache]
         if self._simulator.state.running:  # reset() has not been called, so current segment is not in cache
-<<<<<<< HEAD
             data.segments.append(self._get_current_segment(
                 filter_ids=filter_ids, variables=variables, clear=clear))
-=======
-            data.segments.append(self._get_current_segment(filter_ids=filter_ids, variables=localized_variables, clear=clear))
-        # collect channel indexes
-        for segment in data.segments:
-            for signal in segment.analogsignals:
-                data.channel_indexes.append(signal.channel_index)
->>>>>>> 0a59a6c3
         data.name = self.population.label
         data.description = self.population.describe()
         data.rec_datetime = data.segments[0].rec_datetime

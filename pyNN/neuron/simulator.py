--- conflicted
+++ resolved
@@ -20,12 +20,6 @@
 
 """
 
-<<<<<<< HEAD
-from pyNN import __path__ as pyNN_path
-from pyNN import common
-from pyNN.morphology import MorphologyFilter
-=======
->>>>>>> 8cf55f1f
 import logging
 import os.path
 from operator import itemgetter
@@ -35,6 +29,7 @@
 
 from .. import __path__ as pyNN_path
 from .. import common
+from .. morphology import MorphologyFilter
 
 
 logger = logging.getLogger("PyNN")
@@ -416,14 +411,8 @@
         self.nc.weight[0] = parameters.pop('weight')
         # if we have a mechanism (e.g. from 9ML) that includes multiple
         # synaptic channels, need to set nc.weight[1] here
-<<<<<<< HEAD
         if self.nc.wcnt() > 1 and hasattr(cell_obj, "type"):
             self.nc.weight[1] = cell_obj.type.receptor_types.index(projection.receptor_type)
-=======
-        if self.nc.wcnt() > 1 and hasattr(self.postsynaptic_cell._cell, "type"):
-            self.nc.weight[1] = self.postsynaptic_cell._cell.type.receptor_types.index(
-                projection.receptor_type)
->>>>>>> 8cf55f1f
         self.nc.delay = parameters.pop('delay')
         if projection.synapse_type.model is not None:
             self._setup_plasticity(projection.synapse_type, parameters)

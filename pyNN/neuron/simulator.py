--- conflicted
+++ resolved
@@ -30,11 +30,8 @@
 
 from .. import __path__ as pyNN_path
 from .. import common
-<<<<<<< HEAD
+from ..core import find, run_command
 from .. morphology import MorphologyFilter
-=======
-from ..core import find, run_command
->>>>>>> 75cacd6a
 
 
 logger = logging.getLogger("PyNN")

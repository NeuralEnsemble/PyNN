--- conflicted
+++ resolved
@@ -146,11 +146,7 @@
     def _get_all_signals(self, variable, ids, clear=False):
         # assuming not using cvode, otherwise need to get times as well and use IrregularlySampledAnalogSignal
         if len(ids) > 0:
-<<<<<<< HEAD
             signals = np.vstack([id._cell.traces[variable] for id in ids]).T
-=======
-            signals = np.vstack((vec for id in ids for vec in id._cell.traces[variable])).T
->>>>>>> 0a59a6c3
             expected_length = np.rint(simulator.state.tstop / self.sampling_interval) + 1
             if signals.shape[0] != expected_length:  # generally due to floating point/rounding issues
                 signals = np.vstack((signals, signals[-1, :]))

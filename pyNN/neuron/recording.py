--- conflicted
+++ resolved
@@ -116,16 +116,6 @@
         times = None
         if len(ids) > 0:
             signals = np.vstack([id._cell.traces[variable] for id in ids]).T
-<<<<<<< HEAD
-            expected_length = np.rint(simulator.state.tstop / self.sampling_interval) + 1
-            if signals.shape[0] != expected_length:  # generally due to floating point/rounding issues
-                signals = np.vstack((signals, signals[-1, :]))
-            if ".isyn" in variable:
-                # this is a hack, since negative currents in NMODL files
-                # correspond to positive currents in PyNN
-                # todo: reimplement this in a more robust way
-                signals *= -1
-=======
             if self.record_times:
                 assert not simulator.state.cvode.use_local_dt()
                 # the following line assumes all cells are sampled at the same time
@@ -135,7 +125,11 @@
                 expected_length = np.rint(simulator.state.tstop / self.sampling_interval) + 1
                 if signals.shape[0] != expected_length:  # generally due to floating point/rounding issues
                     signals = np.vstack((signals, signals[-1, :]))
->>>>>>> 2fc6b508
+                if ".isyn" in variable:
+                    # this is a hack, since negative currents in NMODL files
+                    # correspond to positive currents in PyNN
+                    # todo: reimplement this in a more robust way
+                    signals *= -1
         else:
             signals = np.array([])
         return signals, times

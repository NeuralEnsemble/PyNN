# encoding: utf-8
"""
Machinery for implementation of "standard models", i.e. neuron and synapse models
that are available in multiple simulators:

Functions:
    build_translations()

Classes:
    StandardModelType
    StandardCellType
    ModelNotAvailable
    STDPWeightDependence
    STDPTimingDependence

:copyright: Copyright 2006-2016 by the PyNN team, see AUTHORS.
:license: CeCILL, see LICENSE for details.

"""

from pyNN import errors, models
from pyNN.parameters import ParameterSpace
import numpy
from pyNN.core import is_listlike, itervalues
from copy import deepcopy
import neo
import quantities as pq

# ==============================================================================
#   Standard cells
# ==============================================================================


def build_translations(*translation_list):
    """
    Build a translation dictionary from a list of translations/transformations.
    """
    translations = {}
    for item in translation_list:
        assert 2 <= len(item) <= 4, "Translation tuples must have between 2 and 4 items. Actual content: %s" % str(item)
        pynn_name = item[0]
        sim_name = item[1]
        if len(item) == 2:  # no transformation
            f = pynn_name
            g = sim_name
        elif len(item) == 3:  # simple multiplicative factor
            scale_factor = item[2]
            f = "float(%g)*%s" % (scale_factor, pynn_name)
            g = "%s/float(%g)" % (sim_name, scale_factor)
        elif len(item) == 4:  # more complex transformation
            f = item[2]
            g = item[3]
        translations[pynn_name] = {'translated_name': sim_name,
                                   'forward_transform': f,
                                   'reverse_transform': g}
    return translations


class StandardModelType(models.BaseModelType):
    """Base class for standardized cell model and synapse model classes."""

    translations = {}
    extra_parameters = {}

    @property
    def native_parameters(self):
        """
        A :class:`ParameterSpace` containing parameter names and values
        translated from the standard PyNN names and units to simulator-specific
        ("native") names and units.
        """
        return self.translate(self.parameter_space)

    def translate(self, parameters):
        """Translate standardized model parameters to simulator-specific parameters."""
        _parameters = deepcopy(parameters)
        cls = self.__class__
        if parameters.schema != self.get_schema():
            raise Exception("Schemas do not match: %s != %s" % (parameters.schema, self.get_schema()))  # should replace this with a PyNN-specific exception type
        native_parameters = {}
        for name in parameters.keys():
            D = self.translations[name]
            pname = D['translated_name']
            if callable(D['forward_transform']):
                pval = D['forward_transform'](**_parameters)
            else:
                try:
                    pval = eval(D['forward_transform'], globals(), _parameters)
                except NameError as errmsg:
                    raise NameError("Problem translating '%s' in %s. Transform: '%s'. Parameters: %s. %s"
                                    % (pname, cls.__name__, D['forward_transform'], parameters, errmsg))
                except ZeroDivisionError:
                    raise
                    #pval = 1e30 # this is about the highest value hoc can deal with
            native_parameters[pname] = pval
        return ParameterSpace(native_parameters, schema=None, shape=parameters.shape)

    def reverse_translate(self, native_parameters):
        """Translate simulator-specific model parameters to standardized parameters."""
        cls = self.__class__
        standard_parameters = {}
        for name, D in self.translations.items():
            tname = D['translated_name']
            if tname in native_parameters.keys():
                if callable(D['reverse_transform']):
                    standard_parameters[name] = D['reverse_transform'](**native_parameters)
                else:
                    try:
                        standard_parameters[name] = eval(D['reverse_transform'], {}, native_parameters)
                    except NameError as errmsg:
                        raise NameError("Problem translating '%s' in %s. Transform: '%s'. Parameters: %s. %s"
                                        % (name, cls.__name__, D['reverse_transform'], native_parameters, errmsg))
        return ParameterSpace(standard_parameters, schema=self.get_schema(), shape=native_parameters.shape)

    def simple_parameters(self):
        """Return a list of parameters for which there is a one-to-one
        correspondance between standard and native parameter values."""
        return [name for name in self.translations if self.translations[name]['forward_transform'] == name]

    def scaled_parameters(self):
        """Return a list of parameters for which there is a unit change between
        standard and native parameter values."""
        def scaling(trans):
            return (not callable(trans)) and ("float" in trans)
        return [name for name in self.translations if scaling(self.translations[name]['forward_transform'])]

    def computed_parameters(self):
        """Return a list of parameters whose values must be computed from
        more than one other parameter."""
        return [name for name in self.translations if name not in self.simple_parameters() + self.scaled_parameters()]

    def get_native_names(self, *names):
        """
        Return a list of native parameter names for a given model.
        """
        if names:
            translations = (self.translations[name] for name in names)
        else:  # return all names
            translations = itervalues(self.translations)
        return [D['translated_name'] for D in translations]


class StandardCellType(StandardModelType, models.BaseCellType):
    """Base class for standardized cell model classes."""
    recordable = ['spikes', 'v', 'gsyn']
    receptor_types = ('excitatory', 'inhibitory')
    always_local = False  # override for NEST spike sources


class StandardCurrentSource(StandardModelType, models.BaseCurrentSource):
    """Base class for standardized current source model classes."""

    def inject_into(self, cells):
        """
        Inject the current from this source into the supplied group of cells.

        `cells` may be a :class:`Population`, :class:`PopulationView`,
        :class:`Assembly` or a list of :class:`ID` objects.
        """
        raise NotImplementedError("Should be redefined in the local simulator electrodes")

    def __getattr__(self, name):
        if name == "set":
            errmsg = "For current sources, set values using the parameter name directly, " \
                     "e.g. source.amplitude = 0.5, or use 'set_parameters()' " \
                     "e.g. source.set_parameters(amplitude=0.5)"
            raise AttributeError(errmsg)
        try:
            val = self.__getattribute__(name)
        except AttributeError:
            try:
                val = self.get_parameters()[name]
            except KeyError:
                raise errors.NonExistentParameterError(name,
                                                       self.__class__.__name__,
                                                       self.get_parameter_names())
        return val

    def __setattr__(self, name, value):
        if self.has_parameter(name):
            self.set_parameters(**{name: value})
        else:
            object.__setattr__(self, name, value)

    def set_parameters(self, **parameters):
        """
        Set current source parameters, given as a sequence of parameter=value arguments.
        """
        # if some of the parameters are computed from the values of other
        # parameters, need to get and translate all parameters
        computed_parameters = self.computed_parameters()
        have_computed_parameters = numpy.any([p_name in computed_parameters
                                              for p_name in parameters])
        if have_computed_parameters:
            all_parameters = self.get_parameters()
            all_parameters.update(parameters)
            parameters = all_parameters
        else:
            parameters = ParameterSpace(parameters, self.get_schema(), (1,))
        parameters = self.translate(parameters)
        self.set_native_parameters(parameters)

    def get_parameters(self):
        """Return a dict of all current source parameters."""
        parameters = self.get_native_parameters()
        parameters = self.reverse_translate(parameters)
        return parameters

    def set_native_parameters(self, parameters):
        raise NotImplementedError

    def get_native_parameters(self):
        raise NotImplementedError

<<<<<<< HEAD
    def _round_timestamp(self, value, resolution):
        return int(value/resolution+0.5) * resolution
=======
    def get_data(self):
        """Return the recorded current as a Neo signal object"""
        t_arr, i_arr = self._get_data()
        intervals = numpy.diff(t_arr)
        if intervals.max() - intervals.min() < 1e-9:
            signal = neo.AnalogSignal(i_arr, units="nA", t_start=t_arr[0] * pq.ms,
                                      sampling_period=intervals[0] * pq.ms)
        else:
            signal = neo.IrregularlySampledSignal(t_arr, i_arr, units="nA", time_units="ms")
        return signal

>>>>>>> 5214ec63

class ModelNotAvailable(object):
    """Not available for this simulator."""

    def __init__(self, *args, **kwargs):
        raise NotImplementedError("The %s model is not available for this simulator." % self.__class__.__name__)


# ==============================================================================
#   Synapse Dynamics classes
# ==============================================================================


def check_weights(weights, projection):
    # if projection.post is an Assembly, some components might have cond-synapses, others curr, so need a more sophisticated check here
    synapse_sign = projection.receptor_type
    is_conductance = projection.post.conductance_based
    if isinstance(weights, numpy.ndarray):
        all_negative = (weights <= 0).all()
        all_positive = (weights >= 0).all()
        if not (all_negative or all_positive):
            raise errors.ConnectionError("Weights must be either all positive or all negative")
    elif numpy.isreal(weights):
        all_positive = weights >= 0
        all_negative = weights < 0
    else:
        raise errors.ConnectionError("Weights must be a number or an array of numbers.")
    if is_conductance or synapse_sign == 'excitatory':
        if not all_positive:
            raise errors.ConnectionError("Weights must be positive for conductance-based and/or excitatory synapses")
    elif is_conductance is False and synapse_sign == 'inhibitory':
        if not all_negative:
            raise errors.ConnectionError("Weights must be negative for current-based, inhibitory synapses")
    else:  # This should never happen.
        raise Exception("Can't check weight, conductance status unknown.")


def check_delays(delays, projection):
    min_delay = projection._simulator.state.min_delay
    max_delay = projection._simulator.state.max_delay
    if isinstance(delays, numpy.ndarray):
        below_max = (delays <= max_delay).all()
        above_min = (delays >= min_delay).all()
        in_range = below_max and above_min
    elif numpy.isreal(delays):
        in_range = min_delay <= delays <= max_delay
    else:
        raise errors.ConnectionError("Delays must be a number or an array of numbers.")
    if not in_range:
        raise errors.ConnectionError("Delay (%s) is out of range [%s, %s]" % (delays, min_delay, max_delay))


class StandardSynapseType(StandardModelType, models.BaseSynapseType):
    parameter_checks = {
        'weight': check_weights,
        'delay': check_delays
    }

    def get_schema(self):
        """
        Returns the model schema: i.e. a mapping of parameter names to allowed
        parameter types.
        """
        base_schema = dict((name, type(value))
                           for name, value in self.default_parameters.items())
        base_schema['delay'] = float  # delay has default value None, meaning "use the minimum delay", so we have to correct the auto-generated schema
        return base_schema


class STDPWeightDependence(StandardModelType):
    """Base class for models of STDP weight dependence."""

    def __init__(self, **parameters):
        StandardModelType.__init__(self, **parameters)


class STDPTimingDependence(StandardModelType):
    """Base class for models of STDP timing dependence (triplets, etc)"""

    def __init__(self, **parameters):
        StandardModelType.__init__(self, **parameters)<|MERGE_RESOLUTION|>--- conflicted
+++ resolved
@@ -212,10 +212,9 @@
     def get_native_parameters(self):
         raise NotImplementedError
 
-<<<<<<< HEAD
     def _round_timestamp(self, value, resolution):
         return int(value/resolution+0.5) * resolution
-=======
+
     def get_data(self):
         """Return the recorded current as a Neo signal object"""
         t_arr, i_arr = self._get_data()
@@ -227,7 +226,6 @@
             signal = neo.IrregularlySampledSignal(t_arr, i_arr, units="nA", time_units="ms")
         return signal
 
->>>>>>> 5214ec63
 
 class ModelNotAvailable(object):
     """Not available for this simulator."""

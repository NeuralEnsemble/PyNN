--- conflicted
+++ resolved
@@ -28,12 +28,6 @@
 :license: CeCILL, see LICENSE for details.
 """
 
-<<<<<<< HEAD
-from six import with_metaclass
-from pyNN.standardmodels import StandardCellType
-from pyNN.parameters import ArrayParameter, Sequence
-from pyNN.morphology import uniform
-=======
 # flake8: noqa (ignore E221)
 
 from copy import deepcopy
@@ -41,8 +35,8 @@
 from functools import reduce
 
 from ..parameters import ArrayParameter, Sequence
+from ..morphology import uniform
 from .base import StandardCellType, StandardCellTypeComponent
->>>>>>> 8cf55f1f
 
 
 class IF_curr_alpha(StandardCellType):
@@ -936,8 +930,7 @@
         return value
 
 
-class MultiCompartmentNeuron(with_metaclass(HasSections, StandardCellType)):
-#class MultiCompartmentNeuron(StandardCellType, metaclass=HasSections):
+class MultiCompartmentNeuron(StandardCellType, metaclass=HasSections):
     default_parameters = {
         "morphology": None,
         "cm": uniform('all', 1.0),

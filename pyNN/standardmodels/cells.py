--- conflicted
+++ resolved
@@ -30,12 +30,8 @@
 
 from six import with_metaclass
 from pyNN.standardmodels import StandardCellType
-<<<<<<< HEAD
-from pyNN.parameters import Sequence
+from pyNN.parameters import ArrayParameter, Sequence
 from pyNN.morphology import uniform
-=======
-from pyNN.parameters import ArrayParameter, Sequence
->>>>>>> 2d5997f0
 
 
 class IF_curr_alpha(StandardCellType):
@@ -685,7 +681,9 @@
     recordable = ['spikes']
     injectable = False
     receptor_types = ()
-<<<<<<< HEAD
+    units = {
+        'spike_times': 'ms',
+    }
 
 
 # === Multi-compartment neurons =====
@@ -753,9 +751,4 @@
         ps = super(MultiCompartmentNeuron, self).translate(parameters)
         for name, value in sub_ps.items():
             ps[name] = value
-        return ps
-=======
-    units = {
-        'spike_times': 'ms',
-    }
->>>>>>> 2d5997f0
+        return ps
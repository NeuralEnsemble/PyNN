--- conflicted
+++ resolved
@@ -43,11 +43,8 @@
 sonata = ["h5py"]
 neuron = ["neuron"]
 brian2 = ["brian2"]
-<<<<<<< HEAD
 arbor = ["arbor"]
-=======
 spiNNaker = ["spyNNaker"]
->>>>>>> 09c7a0fa
 
 [project.urls]
 homepage = "http://neuralensemble.org/PyNN/"
